--- conflicted
+++ resolved
@@ -185,15 +185,9 @@
 
                         # Check if the comparative data starts
                         # **before** the reference data
-<<<<<<< HEAD
                         index_duplicate = compare_data.index(timeline[cmpi])
                         ten_percent = int(len(compare_data) / 10)
                         comparative_before_reference = index_duplicate > ten_percent
-=======
-                        index_duplicate = timeline.index(timeline[cmpi])
-                        comparative_before_reference = index_duplicate != len(
-                            reference_data)
->>>>>>> b9b0b56a
 
                     # Exit from loop
                     break
